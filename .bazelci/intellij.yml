---
tasks:
<<<<<<< HEAD
  Intellij-CE-internal-stable:
=======
  ij-ce-internal-stable:
    name: Intellij CE Internal Stable
>>>>>>> 7ea1367a
    platform: ubuntu1804
    build_flags:
      - --define=ij_product=intellij-latest
    build_targets:
      - //ijwb/...
    test_flags:
      - --define=ij_product=intellij-latest
      - --test_output=errors
    test_targets:
      - //:ijwb_ce_tests
<<<<<<< HEAD
  Intellij-CE-internal-beta:
=======
  ij-ce-internal-beta:
    name: Intellij CE Internal Beta
>>>>>>> 7ea1367a
    platform: ubuntu1804
    build_flags:
      - --define=ij_product=intellij-beta
    build_targets:
      - //ijwb/...
    test_flags:
      - --define=ij_product=intellij-beta
      - --test_output=errors
    test_targets:
      - //:ijwb_ce_tests
<<<<<<< HEAD
  Intellij-CE-internal-canary:
=======
  ij-ce-internal-canary:
    name: Intellij CE Internal Canary
>>>>>>> 7ea1367a
    platform: ubuntu1804
    build_flags:
      - --define=ij_product=intellij-canary
    build_targets:
      - //ijwb/...
    test_flags:
      - --define=ij_product=intellij-canary
      - --test_output=errors
    test_targets:
<<<<<<< HEAD
      - //:ijwb_ce_tests
=======
      - //:ijwb_ce_tests
    soft_fail:
      - exit_status: 1
  ij-ce-oss-stable:
    name: Intellij CE OSS Stable
    platform: ubuntu1804
    build_flags:
      - --define=ij_product=intellij-oss-stable
    build_targets:
      - //ijwb/...
    test_flags:
      - --define=ij_product=intellij-oss-stable
      - --test_output=errors
    test_targets:
      - //:ijwb_ce_tests
  ij-ce-oss-beta:
    name: Intellij CE OSS Beta
    platform: ubuntu1804
    build_flags:
      - --define=ij_product=intellij-oss-beta
    build_targets:
      - //ijwb/...
    test_flags:
      - --define=ij_product=intellij-oss-beta
      - --test_output=errors
    test_targets:
      - //:ijwb_ce_tests
  ij-ce-oss-under-dev:
    name: Intellij CE OSS Under Development
    platform: ubuntu1804
    build_flags:
      - --define=ij_product=intellij-oss-under-dev
    build_targets:
      - //ijwb/...
    test_flags:
      - --define=ij_product=intellij-oss-under-dev
      - --test_output=errors
    test_targets:
      - //:ijwb_ce_tests
    soft_fail:
      - exit_status: 1
>>>>>>> 7ea1367a
<|MERGE_RESOLUTION|>--- conflicted
+++ resolved
@@ -1,11 +1,7 @@
 ---
 tasks:
-<<<<<<< HEAD
   Intellij-CE-internal-stable:
-=======
-  ij-ce-internal-stable:
     name: Intellij CE Internal Stable
->>>>>>> 7ea1367a
     platform: ubuntu1804
     build_flags:
       - --define=ij_product=intellij-latest
@@ -16,12 +12,8 @@
       - --test_output=errors
     test_targets:
       - //:ijwb_ce_tests
-<<<<<<< HEAD
   Intellij-CE-internal-beta:
-=======
-  ij-ce-internal-beta:
     name: Intellij CE Internal Beta
->>>>>>> 7ea1367a
     platform: ubuntu1804
     build_flags:
       - --define=ij_product=intellij-beta
@@ -32,12 +24,8 @@
       - --test_output=errors
     test_targets:
       - //:ijwb_ce_tests
-<<<<<<< HEAD
   Intellij-CE-internal-canary:
-=======
-  ij-ce-internal-canary:
     name: Intellij CE Internal Canary
->>>>>>> 7ea1367a
     platform: ubuntu1804
     build_flags:
       - --define=ij_product=intellij-canary
@@ -47,13 +35,8 @@
       - --define=ij_product=intellij-canary
       - --test_output=errors
     test_targets:
-<<<<<<< HEAD
       - //:ijwb_ce_tests
-=======
-      - //:ijwb_ce_tests
-    soft_fail:
-      - exit_status: 1
-  ij-ce-oss-stable:
+  Intellij-CE-OSS-stable:
     name: Intellij CE OSS Stable
     platform: ubuntu1804
     build_flags:
@@ -65,7 +48,7 @@
       - --test_output=errors
     test_targets:
       - //:ijwb_ce_tests
-  ij-ce-oss-beta:
+  Intellij-CE-OSS-beta:
     name: Intellij CE OSS Beta
     platform: ubuntu1804
     build_flags:
@@ -77,7 +60,7 @@
       - --test_output=errors
     test_targets:
       - //:ijwb_ce_tests
-  ij-ce-oss-under-dev:
+  Intellij-CE-OSS-under-dev:
     name: Intellij CE OSS Under Development
     platform: ubuntu1804
     build_flags:
@@ -90,5 +73,4 @@
     test_targets:
       - //:ijwb_ce_tests
     soft_fail:
-      - exit_status: 1
->>>>>>> 7ea1367a
+      - exit_status: 1